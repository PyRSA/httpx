--- conflicted
+++ resolved
@@ -29,12 +29,7 @@
 ]
 dependencies = [
     "certifi",
-<<<<<<< HEAD
     "httpcore>=1.0.0,<2.0.0",
-=======
-    "httpcore==1.*",
-    "anyio",
->>>>>>> dd5304d3
     "idna",
 ]
 dynamic = ["readme", "version"]
